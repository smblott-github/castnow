--- conflicted
+++ resolved
@@ -3,15 +3,12 @@
 var internalIp = require('internal-ip');
 var router = require('router');
 var path = require('path');
-<<<<<<< HEAD
 var serveMp4 = require('../utils/serve-mp4');
-=======
 var fs = require('fs');
 
 var isFile = function(item) {
   return fs.existsSync(item.path) && fs.statSync(item.path).isFile();
 };
->>>>>>> 9f0a279a
 
 var contains = function(arr, cb) {
   for (var i=0, len=arr.length; i<len; i++) {
@@ -25,18 +22,6 @@
   if (!contains(ctx.options.playlist, isFile)) return next();
 
   getPort(function(err, port) {
-<<<<<<< HEAD
-    ctx.options.path = 'http://' + internalIp() + ':' + port;
-    ctx.options.type = 'video/mp4';
-    ctx.options.media = {
-      metadata: {
-        title: path.basename(filePath)
-      }
-    };
-    http.createServer(function(req, res) {
-      serveMp4(req, res, filePath);
-    }).listen(port);
-=======
     var route = router();
     var list = ctx.options.playlist.slice(0);
 
@@ -54,15 +39,10 @@
     });
 
     route.all('/{idx}', function(req, res) {
-      res.writeHead(200, {
-        'Access-Control-Allow-Origin': '*'
-      });
-
-      fs.createReadStream(list[req.params.idx].path).pipe(res);
+      serveMp4(req, res, list[req.params.idx].path);
     });
 
     http.createServer(route).listen(port);
->>>>>>> 9f0a279a
     next();
   });
 };
