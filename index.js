#!/usr/bin/env node

var path = require('path');
var player = require('chromecast-player')();
var opts = require('minimist')(process.argv.slice(2));
var chalk = require('chalk');
var keypress = require('keypress');
var ui = require('playerui')();
var circulate = require('array-loop');
var xtend = require('xtend');
var noop = function() {};

// plugins
var directories = require('./plugins/directories');
var localfile = require('./plugins/localfile');
var torrent = require('./plugins/torrent');
var youtube = require('./plugins/youtube');
var transcode = require('./plugins/transcode');
var subtitles = require('./plugins/subtitles');

var len = opts._.length;

if (opts._.length) {
  opts.playlist = opts._.map(function(item) {
    return {
      path: item
    };
  });
}

delete opts._;

ui.showLabels('state');

var last = function(fn, l) {
  return function() {
    var args = Array.prototype.slice.call(arguments);
    args.push(l);
    l = fn.apply(null, args);
    return l;
  };
};

var ctrl = function(err, p, ctx) {
  var playlist = ctx.options.playlist;
  var volume;

  if (err) {
    console.log(chalk.red(err));
    process.exit();
  }

  keypress(process.stdin);
  process.stdin.setRawMode(true);
  process.stdin.resume();

  // get initial volume
  p.getVolume(function(err, status) {
    volume = status;
  });

  if (!ctx.options.disableTimeline) {
    p.on('position', function(pos) {
      ui.setProgress(pos.percent);
      ui.render();
    });
  }

  var changeCurrentSeekCounter = (function() {
    var currentSeekCounter = 0;
    var currentTimeout = 0;
    var perSeek = 30;
    return function(increment) {
      if (ctx.options.disableSeek) return;
      if (increment > 0 && currentSeekCounter < 0 ||
          increment < 0 && currentSeekCounter > 0)
          currentSeekCounter = 0;

      currentSeekCounter += increment;
      if (currentTimeout !== 0) clearTimeout(currentTimeout);

      currentTimeout = setTimeout(function() {
        if (currentSeekCounter === 0) return;
        p.getStatus(function(err, status) {
          var timeToSeekTo = (currentSeekCounter * perSeek) + status.currentTime;
          p.seek(timeToSeekTo);
          currentSeekCounter = 0;
        });
      }, 500, p);
    };
  })();

  var updateTitle = function() {
    p.getStatus(function(err, status) {
      if (!status.media ||
          !status.media.metadata ||
          !status.media.metadata.title) return;

      var metadata = status.media.metadata;
      var title;
      if (metadata.artist) {
        title = metadata.artist + ' - ' + metadata.title;
      } else {
        title = metadata.title;
      }
      ui.setLabel('source', 'Source', title);
      ui.showLabels('state', 'source');
      ui.render();
    });
  };

  p.on('playing', updateTitle);
  updateTitle();

  var nextInPlaylist = function() {
    if (ctx.mode !== 'launch') return;
    if (!playlist.length) return;
    ui.showLabels('state');
    p.load(playlist[0], noop);
    playlist.shift();
  };

  p.on('status', last(function(status, memo) {
    if (status.playerState !== 'IDLE') return;
    if (status.idleReason !== 'FINISHED') return;
    if (memo && memo.playerState === 'IDLE') return;
    nextInPlaylist();
    return status;
  }));

  var keyMappings = {

    // toggle between play / pause
    space: function() {
      if (p.currentSession.playerState === 'PLAYING') {
        p.pause();
      } else if (p.currentSession.playerState === 'PAUSED') {
        p.play();
      }
    },

    // toggle between mute / unmute
    m: function() {
      if (volume.muted) {
        p.unmute(function(err, status) {
          if (err) return;
          volume = status;
        });
      } else {
        p.mute(function(err, status) {
          if (err) return;
          volume = status;
        });
      }
    },

    // volume up
    up: function() {
      if (volume.level >= 1) return;
      p.setVolume(Math.min(volume.level + 0.05, 1), function(err, status) {
        if (err) return;
        volume = status;
      });
    },

    // volume down
    down: function() {
      if (volume.level <= 0) return;
      p.setVolume(Math.max(volume.level - 0.05, 0), function(err, status) {
        if (err) return;
        volume = status;
      });
    },
<<<<<<< HEAD
=======

    // skip current item in playlist
    s: function() {
      nextInPlaylist();
    }
>>>>>>> 9f0a279a

    // Rewind, one "seekCount" per press
    left: function() {
      changeCurrentSeekCounter(-1);
    },

    // Forward, one "seekCount" per press
    right: function() {
      changeCurrentSeekCounter(1);
    }
  };

  process.stdin.on('keypress', function(ch, key) {
    if (key && key.name && keyMappings[key.name]) {
      keyMappings[key.name]();
    }
    if (key && key.ctrl && key.name == 'c') {
      process.exit();
    }
  });
};

var capitalize = function(str) {
  return str.substr(0, 1).toUpperCase() + str.substr(1);
};

var logState = (function() {
  var inter;
  var dots = circulate(['.', '..', '...', '....']);
  return function(status) {
    if (inter) clearInterval(inter);
    inter = setInterval(function() {
      ui.setLabel('state', 'State', capitalize(status) + dots());
      ui.render();
    }, 300);
  };
})();

player.use(function(ctx, next) {
  ctx.on('status', logState);
  next();
});

player.use(directories);
player.use(torrent);
player.use(localfile);
player.use(youtube);
player.use(transcode);
player.use(subtitles);

player.use(function(ctx, next) {
  if (ctx.mode !== 'launch') return next();
  ctx.options = xtend(ctx.options, ctx.options.playlist[0]);
  ctx.options.playlist.shift();
  next();
});

if (!opts.playlist) {
  player.attach(opts, ctrl);
} else {
  player.launch(opts, ctrl);
}

module.exports = player;<|MERGE_RESOLUTION|>--- conflicted
+++ resolved
@@ -72,8 +72,8 @@
     var perSeek = 30;
     return function(increment) {
       if (ctx.options.disableSeek) return;
-      if (increment > 0 && currentSeekCounter < 0 ||
-          increment < 0 && currentSeekCounter > 0)
+      if (increment > 0 && currentSeekCounter < 0
+          || increment < 0 && currentSeekCounter > 0)
           currentSeekCounter = 0;
 
       currentSeekCounter += increment;
@@ -171,14 +171,11 @@
         volume = status;
       });
     },
-<<<<<<< HEAD
-=======
 
     // skip current item in playlist
     s: function() {
       nextInPlaylist();
-    }
->>>>>>> 9f0a279a
+    },
 
     // Rewind, one "seekCount" per press
     left: function() {
